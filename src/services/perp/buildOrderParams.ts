import { PositionSide } from '@perp/sdk-curie';
import { AlertObject, perpOrderParams } from '../../types';
import { getStrategiesDB } from '../../helper';
import config = require('config');
import 'dotenv/config';
import PerpetualConnector from './client';

export const perpBuildOrderParams = async (alertMessage: AlertObject) => {
	const [db, rootData] = getStrategiesDB();

	const orderSide =
		alertMessage.order == 'buy' ? PositionSide.LONG : PositionSide.SHORT;

	let orderSize: number;
	if (alertMessage.sizeByLeverage) {
		const perp = await PerpetualConnector.build();
		if (!perp || !perp.vault)
			throw Error('Perpetual Protocol Vault is not connected');
<<<<<<< HEAD
		const collateral = await perp.vault.getAccountValue();
=======

		const accountValue = await perp.vault.getAccountValue();
>>>>>>> 9e19934d
		orderSize =
			(Number(accountValue) * Number(alertMessage.sizeByLeverage)) /
			Number(alertMessage.price);
	} else if (alertMessage.sizeUsd) {
		orderSize = Number(alertMessage.sizeUsd) / Number(alertMessage.price);
	} else {
		orderSize = Number(alertMessage.size);
	}

	if (
		alertMessage.reverse &&
		rootData[alertMessage.strategy].isFirstOrder == 'false'
	) {
		orderSize = orderSize * 2;
	}

	const tickerSymbol = alertMessage.market.replace('_', '');
	const side = orderSide;

	const referralCode = process.env.PERPETUAL_REFERRAL_CODE
		? process.env.PERPETUAL_REFERRAL_CODE
		: '0xibuki';

	const orderParams: perpOrderParams = {
		tickerSymbol,
		side,
		amountInput: orderSize,
		isAmountInputBase: true,
		referralCode: referralCode
	};
	console.log('orderParams for Perpetual Protocol', orderParams);
	return orderParams;
};<|MERGE_RESOLUTION|>--- conflicted
+++ resolved
@@ -16,12 +16,8 @@
 		const perp = await PerpetualConnector.build();
 		if (!perp || !perp.vault)
 			throw Error('Perpetual Protocol Vault is not connected');
-<<<<<<< HEAD
-		const collateral = await perp.vault.getAccountValue();
-=======
 
 		const accountValue = await perp.vault.getAccountValue();
->>>>>>> 9e19934d
 		orderSize =
 			(Number(accountValue) * Number(alertMessage.sizeByLeverage)) /
 			Number(alertMessage.price);
